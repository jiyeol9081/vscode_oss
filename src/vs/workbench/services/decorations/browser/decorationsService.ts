--- conflicted
+++ resolved
@@ -11,11 +11,7 @@
 import { isThenable } from '../../../../base/common/async.js';
 import { LinkedList } from '../../../../base/common/linkedList.js';
 import { createStyleSheet, createCSSRule, removeCSSRulesContainingSelector } from '../../../../base/browser/dom.js';
-<<<<<<< HEAD
-import { asCSSStringValue } from '../../../../base/browser/cssValue.js';
-=======
 import * as cssValue from '../../../../base/browser/cssValue.js';
->>>>>>> b15a0a7b
 import { IThemeService } from '../../../../platform/theme/common/themeService.js';
 import { ThemeIcon } from '../../../../base/common/themables.js';
 import { isFalsyOrWhitespace } from '../../../../base/common/strings.js';
@@ -141,13 +137,9 @@
 		}
 		createCSSRule(
 			`.${this.iconBadgeClassName}::after`,
-			`content: ${asCSSStringValue(definition.fontCharacter, false)};
+			`content: '${definition.fontCharacter}';
 			color: ${icon.color ? getColor(icon.color.id) : getColor(color)};
-<<<<<<< HEAD
-			font-family: ${asCSSStringValue(definition.font?.id ?? 'codicon')};
-=======
 			font-family: ${cssValue.stringValue(definition.font?.id ?? 'codicon')};
->>>>>>> b15a0a7b
 			font-size: 16px;
 			margin-right: 14px;
 			font-weight: normal;
