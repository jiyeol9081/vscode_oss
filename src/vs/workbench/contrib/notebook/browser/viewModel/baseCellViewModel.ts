/*---------------------------------------------------------------------------------------------
 *  Copyright (c) Microsoft Corporation. All rights reserved.
 *  Licensed under the MIT License. See License.txt in the project root for license information.
 *--------------------------------------------------------------------------------------------*/

import { CancellationTokenSource } from 'vs/base/common/cancellation';
import { Emitter, Event } from 'vs/base/common/event';
import { Disposable, IDisposable } from 'vs/base/common/lifecycle';
import { ICodeEditor } from 'vs/editor/browser/editorBrowser';
import { Range } from 'vs/editor/common/core/range';
import { IPosition } from 'vs/editor/common/core/position';
import * as editorCommon from 'vs/editor/common/editorCommon';
import * as model from 'vs/editor/common/model';
import { SearchParams } from 'vs/editor/common/model/textModelSearch';
import { EDITOR_TOOLBAR_HEIGHT, EDITOR_TOP_MARGIN } from 'vs/workbench/contrib/notebook/browser/constants';
import { CellEditState, CellFocusMode, CellRunState, CursorAtBoundary, ICellViewModel, CellViewModelStateChangeEvent } from 'vs/workbench/contrib/notebook/browser/notebookBrowser';
import { CellKind, NotebookCellMetadata, NotebookDocumentMetadata } from 'vs/workbench/contrib/notebook/common/notebookCommon';
import { NotebookCellTextModel } from 'vs/workbench/contrib/notebook/common/model/notebookCellTextModel';

export const NotebookCellMetadataDefaults = {
	editable: true,
	runnable: true
};

export abstract class BaseCellViewModel extends Disposable implements ICellViewModel {
	protected readonly _onDidChangeEditorAttachState = new Emitter<void>();
	// Do not merge this event with `onDidChangeState` as we are using `Event.once(onDidChangeEditorAttachState)` elsewhere.
	readonly onDidChangeEditorAttachState = this._onDidChangeEditorAttachState.event;
	protected readonly _onDidChangeState: Emitter<CellViewModelStateChangeEvent> = this._register(new Emitter<CellViewModelStateChangeEvent>());
	public readonly onDidChangeState: Event<CellViewModelStateChangeEvent> = this._onDidChangeState.event;

	get handle() {
		return this.model.handle;
	}
	get uri() {
		return this.model.uri;
	}
	get lineCount() {
		return this.model.textBuffer.getLineCount();
	}
	get metadata() {
		return this.model.metadata;
	}
	get language() {
		return this.model.language;
	}

	abstract cellKind: CellKind;

	private _editState: CellEditState = CellEditState.Preview;

	get editState(): CellEditState {
		return this._editState;
	}

	set editState(newState: CellEditState) {
		if (newState === this._editState) {
			return;
		}

		this._editState = newState;
		this._onDidChangeState.fire({ editStateChanged: true });
		if (this._editState === CellEditState.Preview) {
			this.focusMode = CellFocusMode.Container;
		}
	}

	// TODO@roblourens - move any "run"/"status" concept to Code-specific places
	private _currentTokenSource: CancellationTokenSource | undefined;
	public set currentTokenSource(v: CancellationTokenSource | undefined) {
		this._currentTokenSource = v;
		this._onDidChangeState.fire({ runStateChanged: true });
	}

	public get currentTokenSource(): CancellationTokenSource | undefined {
		return this._currentTokenSource;
	}

	get runState(): CellRunState {
		return this._currentTokenSource ? CellRunState.Running : CellRunState.Idle;
	}

	private _focusMode: CellFocusMode = CellFocusMode.Container;
	get focusMode() {
		return this._focusMode;
	}
	set focusMode(newMode: CellFocusMode) {
		const changed = this._focusMode !== newMode;
		this._focusMode = newMode;

		if (changed) {
			this._onDidChangeState.fire({ focusModeChanged: true });
		}
	}

	protected _textEditor?: ICodeEditor;
	get editorAttached(): boolean {
		return !!this._textEditor;
	}
	private _cursorChangeListener: IDisposable | null = null;
	private _editorViewStates: editorCommon.ICodeEditorViewState | null = null;
	private _resolvedDecorations = new Map<string, {
		id?: string;
		options: model.IModelDeltaDecoration;
	}>();
	private _lastDecorationId: number = 0;
	protected _textModel?: model.ITextModel;

	private _dragging: boolean = false;
	get dragging(): boolean {
		return this._dragging;
	}

	set dragging(v: boolean) {
		this._dragging = v;
	}

	constructor(readonly viewType: string, readonly notebookHandle: number, readonly model: NotebookCellTextModel, public id: string) {
		super();

		this._register(model.onDidChangeLanguage(() => {
			this._onDidChangeState.fire({ languageChanged: true });
		}));

		this._register(model.onDidChangeMetadata(() => {
			this._onDidChangeState.fire({ metadataChanged: true });
		}));
	}

	abstract hasDynamicHeight(): boolean;
	abstract getHeight(lineHeight: number): number;
	abstract onDeselect(): void;

	assertTextModelAttached(): boolean {
		if (this._textModel && this._textEditor && this._textEditor.getModel() === this._textModel) {
			return true;
		}

		return false;
	}

	attachTextEditor(editor: ICodeEditor) {
		if (!editor.hasModel()) {
			throw new Error('Invalid editor: model is missing');
		}

		if (this._textEditor === editor) {
			if (this._cursorChangeListener === null) {
				this._cursorChangeListener = this._textEditor.onDidChangeCursorSelection(() => { this._onDidChangeState.fire({ selectionChanged: true }); });
				this._onDidChangeState.fire({ selectionChanged: true });
			}
			return;
		}

		this._textEditor = editor;

		if (this._editorViewStates) {
			this.restoreViewState(this._editorViewStates);
		}

		this._resolvedDecorations.forEach((value, key) => {
			if (key.startsWith('_lazy_')) {
				// lazy ones
				const ret = this._textEditor!.deltaDecorations([], [value.options]);
				this._resolvedDecorations.get(key)!.id = ret[0];
			}
			else {
				const ret = this._textEditor!.deltaDecorations([], [value.options]);
				this._resolvedDecorations.get(key)!.id = ret[0];
			}
		});

		this._cursorChangeListener = this._textEditor.onDidChangeCursorSelection(() => { this._onDidChangeState.fire({ selectionChanged: true }); });
		this._onDidChangeState.fire({ selectionChanged: true });
		this._onDidChangeEditorAttachState.fire();
	}

	detachTextEditor() {
		this.saveViewState();
		// decorations need to be cleared first as editors can be resued.
		this._resolvedDecorations.forEach(value => {
			let resolvedid = value.id;

			if (resolvedid) {
				this._textEditor?.deltaDecorations([resolvedid], []);
			}
		});

		this._textEditor = undefined;
		this._cursorChangeListener?.dispose();
		this._cursorChangeListener = null;
		this._onDidChangeEditorAttachState.fire();
	}

	getText(): string {
		return this.model.getValue();
	}

<<<<<<< HEAD
=======
	getLinesContent(): string[] {
		if (this._textModel) {
			return this._textModel.getLinesContent();
		}

		return this.model.source;
	}

	setLinesContent(value: string[]) {
		if (this._textModel) {
			// TODO @rebornix we should avoid creating a new string here
			return this._textModel.setValue(value.join('\n'));
		} else {
			this.model.source = value;
		}
	}

	abstract save(): void;

>>>>>>> ec616b3d
	private saveViewState(): void {
		if (!this._textEditor) {
			return;
		}

		this._editorViewStates = this._textEditor.saveViewState();
	}

	saveEditorViewState() {
		if (this._textEditor) {
			this._editorViewStates = this._textEditor.saveViewState();
		}

		return this._editorViewStates;
	}

	restoreEditorViewState(editorViewStates: editorCommon.ICodeEditorViewState | null, totalHeight?: number) {
		this._editorViewStates = editorViewStates;
	}

	private restoreViewState(state: editorCommon.ICodeEditorViewState | null): void {
		if (state) {
			this._textEditor?.restoreViewState(state);
		}
	}

	addDecoration(decoration: model.IModelDeltaDecoration): string {
		if (!this._textEditor) {
			const id = ++this._lastDecorationId;
			const decorationId = `_lazy_${this.id};${id}`;
			this._resolvedDecorations.set(decorationId, { options: decoration });
			return decorationId;
		}

		const result = this._textEditor.deltaDecorations([], [decoration]);
		this._resolvedDecorations.set(result[0], { id: result[0], options: decoration });
		return result[0];
	}

	removeDecoration(decorationId: string) {
		const realDecorationId = this._resolvedDecorations.get(decorationId);

		if (this._textEditor && realDecorationId && realDecorationId.id !== undefined) {
			this._textEditor.deltaDecorations([realDecorationId.id!], []);
		}

		// lastly, remove all the cache
		this._resolvedDecorations.delete(decorationId);
	}

	deltaDecorations(oldDecorations: string[], newDecorations: model.IModelDeltaDecoration[]): string[] {
		oldDecorations.forEach(id => {
			this.removeDecoration(id);
		});

		const ret = newDecorations.map(option => {
			return this.addDecoration(option);
		});

		return ret;
	}

	revealRangeInCenter(range: Range) {
		this._textEditor?.revealRangeInCenter(range, editorCommon.ScrollType.Immediate);
	}

	setSelection(range: Range) {
		this._textEditor?.setSelection(range);
	}

	getSelectionsStartPosition(): IPosition[] | undefined {
		if (this._textEditor) {
			const selections = this._textEditor.getSelections();
			return selections?.map(s => s.getStartPosition());
		} else {
			const selections = this._editorViewStates?.cursorState;
			return selections?.map(s => s.selectionStart);
		}
	}

	getLineScrollTopOffset(line: number): number {
		if (!this._textEditor) {
			return 0;
		}

		return this._textEditor.getTopForLineNumber(line) + EDITOR_TOP_MARGIN + EDITOR_TOOLBAR_HEIGHT;
	}

	cursorAtBoundary(): CursorAtBoundary {
		if (!this._textEditor) {
			return CursorAtBoundary.None;
		}

		// only validate primary cursor
		const selection = this._textEditor.getSelection();

		// only validate empty cursor
		if (!selection || !selection.isEmpty()) {
			return CursorAtBoundary.None;
		}

		// we don't allow attaching text editor without a model
		const lineCnt = this._textEditor.getModel()!.getLineCount();

		if (selection.startLineNumber === lineCnt) {
			// bottom
			if (selection.startLineNumber === 1) {
				return CursorAtBoundary.Both;
			}
			else {
				return CursorAtBoundary.Bottom;
			}
		}

		if (selection.startLineNumber === 1) {
			return CursorAtBoundary.Top;
		}

		return CursorAtBoundary.None;
	}

	get textBuffer() {
		return this.model.textBuffer;
	}

	protected cellStartFind(value: string): model.FindMatch[] | null {
		let cellMatches: model.FindMatch[] = [];

		if (this.assertTextModelAttached()) {
			cellMatches = this._textModel!.findMatches(value, false, false, false, null, false);
		} else {
			const lineCount = this.textBuffer.getLineCount();
			const fullRange = new Range(1, 1, lineCount, this.textBuffer.getLineLength(lineCount) + 1);
			const searchParams = new SearchParams(value, false, false, null);
			const searchData = searchParams.parseSearchRequest();

			if (!searchData) {
				return null;
			}

			cellMatches = this.textBuffer.findMatchesLineByLine(fullRange, searchData, false, 1000);
		}

		return cellMatches;
	}

	getEvaluatedMetadata(documentMetadata: NotebookDocumentMetadata | undefined): NotebookCellMetadata {
		const editable: boolean = this.metadata?.editable === undefined
			? (documentMetadata?.cellEditable === undefined ? NotebookCellMetadataDefaults.editable : documentMetadata?.cellEditable)
			: this.metadata?.editable;

		const runnable: boolean = this.metadata?.runnable === undefined
			? (documentMetadata?.cellRunnable === undefined ? NotebookCellMetadataDefaults.runnable : documentMetadata?.cellRunnable)
			: this.metadata?.runnable;

		return {
			editable,
			runnable,
			executionOrder: this.metadata?.executionOrder,
			runState: this.metadata?.runState,
			statusMessage: this.metadata?.statusMessage
		};
	}

	toJSON(): any {
		return {
			handle: this.handle
		};
	}
}<|MERGE_RESOLUTION|>--- conflicted
+++ resolved
@@ -196,28 +196,27 @@
 		return this.model.getValue();
 	}
 
-<<<<<<< HEAD
-=======
 	getLinesContent(): string[] {
 		if (this._textModel) {
 			return this._textModel.getLinesContent();
 		}
 
-		return this.model.source;
-	}
-
-	setLinesContent(value: string[]) {
-		if (this._textModel) {
-			// TODO @rebornix we should avoid creating a new string here
-			return this._textModel.setValue(value.join('\n'));
-		} else {
-			this.model.source = value;
-		}
-	}
+		return this.model.textBuffer.getLinesContent();
+	}
+
+	// setLinesContent(value: string[]) {
+	// 	if (this._textModel) {
+	// 		// TODO @rebornix we should avoid creating a new string here
+	// 		return this._textModel.setValue(value.join('\n'));
+	// 	} else {
+	// 		const range = this.model.getFullModelRange();
+	// 		this.model.textBuffer.
+	// 		this.model.source = value;
+	// 	}
+	// }
 
 	abstract save(): void;
 
->>>>>>> ec616b3d
 	private saveViewState(): void {
 		if (!this._textEditor) {
 			return;
